"use client";

import React, { useState, useEffect, useRef } from "react";
import { useParams, useRouter } from "next/navigation";
import { MCPServer, ProtocolType, MCPServerTool, MCPServerProperty } from "../../../../types/mcp";
import { useAuth } from "@/contexts/AuthContext";
import { PlusIcon, TrashIcon, PencilIcon, CheckCircleIcon } from "@heroicons/react/24/outline";
import TagSelector from "@/components/tag-selector";
import { apiFetch } from "@/lib/api-client";

export default function EditMCPServerPage() {
  const params = useParams();
  const router = useRouter();
<<<<<<< HEAD
  const { token, isAuthenticated, user } = useAuth();
=======
  const { token, isAuthenticated } = useAuth();
>>>>>>> f9cd8b55
  const AUTOSAVE_KEY = `mcp_edit_autosave_${params.id}`;
  const hasRedirectedRef = useRef(false);
  
  const [mcp, setMcp] = useState<MCPServer | null>(null);
  const [formData, setFormData] = useState({
    name: "",
    github_link: "",
    description: "",
    tags: "",
    protocol: "",
    url: "",
    config: ""
  });
  const [selectedTags, setSelectedTags] = useState<string[]>([]);
  const [allTags, setAllTags] = useState<string[]>([]);
  const [tagCounts, setTagCounts] = useState<{[key: string]: number}>({});
  const [isSubmitting, setIsSubmitting] = useState(false);
  const [isLoading, setIsLoading] = useState(true);
  const [error, setError] = useState("");
  const [validationErrors, setValidationErrors] = useState<{[key: string]: string}>({});
  const [showSuccessModal, setShowSuccessModal] = useState(false);
  const [showSessionExpiredModal, setShowSessionExpiredModal] = useState(false);
  const [lastSavedTime, setLastSavedTime] = useState<Date | null>(null);
  const [hasUnsavedChanges, setHasUnsavedChanges] = useState(false);
  const [isDataLoaded, setIsDataLoaded] = useState(false);

  const [tools, setTools] = useState<MCPServerTool[]>([]);
  const [showAddTool, setShowAddTool] = useState(false);
  const [editingToolIndex, setEditingToolIndex] = useState<number | null>(null);
  const [toolForm, setToolForm] = useState({
    name: "",
    description: "",
    parameters: [] as MCPServerProperty[]
  });
  const [showAddParameter, setShowAddParameter] = useState(false);
  const [parameterForm, setParameterForm] = useState({
    name: "",
    description: "",
    type: "",
    required: false
  });
  const [editingParameterIndex, setEditingParameterIndex] = useState<number | null>(null);

  // 폼에 내용이 있는지 확인하는 함수
  const hasFormContent = (): boolean => {
    return !!(formData.name || 
              formData.github_link || 
              formData.description || 
              selectedTags.length > 0 || 
              tools.length > 0);
  };

  const formatTagsToString = (tags: any): string => {
    if (!tags) return "";
    if (typeof tags === 'string') return tags;
    if (Array.isArray(tags)) {
      return tags.map((tag: any) => {
        if (typeof tag === 'string') return tag;
        if (tag && typeof tag === 'object' && tag.name) return tag.name;
        return 'Unknown Tag';
      }).join(', ');
    }
    return "";
  };

  // 초기 인증 체크 (한 번만 실행)
  useEffect(() => {
    if (isDataLoaded && !isAuthenticated && !hasRedirectedRef.current && !showSessionExpiredModal) {
      hasRedirectedRef.current = true;
      router.push('/login');
    }
  }, [isDataLoaded, isAuthenticated, showSessionExpiredModal, router]);

  // 자동 저장된 데이터 복원 (MCP 데이터 로드 후)
  useEffect(() => {
<<<<<<< HEAD
    // MCP 데이터가 로드되지 않았거나 사용자 정보가 없으면 복원하지 않음
    if (!mcp || !isDataLoaded || !user) return;
=======
    // MCP 데이터가 로드되지 않았으면 복원하지 않음
    if (!mcp || !isDataLoaded) return;
>>>>>>> f9cd8b55
    
    try {
      const hasAskedRestore = sessionStorage.getItem(`hasAskedRestore_${params.id}`);
      const savedData = localStorage.getItem(AUTOSAVE_KEY);
      
      if (savedData && !hasAskedRestore) {
        const parsed = JSON.parse(savedData);
        const savedTime = new Date(parsed.savedAt).getTime();
        const now = new Date().getTime();
        const hoursSinceAutosave = (now - savedTime) / (1000 * 60 * 60);
        
<<<<<<< HEAD
        // 24시간 이내 + 동일한 사용자가 저장한 데이터만 복원
        const isSameUser = user && parsed.userId === user.id;
        
        if (hoursSinceAutosave < 24 && isSameUser) {
=======
        if (hoursSinceAutosave < 24) {
>>>>>>> f9cd8b55
          if (confirm('이전에 수정하던 내용이 있습니다. 복원하시겠습니까?')) {
            setFormData(parsed.formData || formData);
            setSelectedTags(parsed.selectedTags || []);
            setTools(parsed.tools || []);
            sessionStorage.setItem(`hasAskedRestore_${params.id}`, 'true');
            console.log('자동 저장된 수정 내용을 복원했습니다.');
          } else {
            localStorage.removeItem(AUTOSAVE_KEY);
            sessionStorage.setItem(`hasAskedRestore_${params.id}`, 'true');
          }
<<<<<<< HEAD
        } else if (!isSameUser || hoursSinceAutosave >= 24) {
          // 다른 사용자이거나 24시간이 지난 데이터는 삭제
          console.log('다른 사용자의 데이터이거나 만료된 데이터입니다. 삭제합니다.');
=======
        } else {
>>>>>>> f9cd8b55
          localStorage.removeItem(AUTOSAVE_KEY);
        }
      } else if (savedData && hasAskedRestore) {
        // 이미 복원 여부를 물어봤으면 조용히 복원
        const parsed = JSON.parse(savedData);
        const savedTime = new Date(parsed.savedAt).getTime();
        const now = new Date().getTime();
        const hoursSinceAutosave = (now - savedTime) / (1000 * 60 * 60);
<<<<<<< HEAD
        const isSameUser = user && parsed.userId === user.id;
        
        if (hoursSinceAutosave < 24 && isSameUser) {
=======
        
        if (hoursSinceAutosave < 24) {
>>>>>>> f9cd8b55
          setFormData(parsed.formData || formData);
          setSelectedTags(parsed.selectedTags || []);
          setTools(parsed.tools || []);
          console.log('자동 저장된 수정 내용을 조용히 복원했습니다.');
<<<<<<< HEAD
        } else if (!isSameUser || hoursSinceAutosave >= 24) {
          localStorage.removeItem(AUTOSAVE_KEY);
=======
>>>>>>> f9cd8b55
        }
      }
    } catch (error) {
      console.error('자동 저장 데이터 복원 실패:', error);
      localStorage.removeItem(AUTOSAVE_KEY);
    }
<<<<<<< HEAD
  }, [mcp, isDataLoaded, params.id, user]); // MCP 데이터 로드 후 실행

  // 폼 데이터 변경 시 자동 저장
  useEffect(() => {
    if (!isDataLoaded || !mcp || !user) return; // 데이터 로드 완료 후에만 저장
=======
  }, [mcp, isDataLoaded, params.id]); // MCP 데이터 로드 후 실행

  // 폼 데이터 변경 시 자동 저장
  useEffect(() => {
    if (!isDataLoaded || !mcp) return; // 데이터 로드 완료 후에만 저장
>>>>>>> f9cd8b55
    
    setHasUnsavedChanges(hasFormContent());
    
    const timeoutId = setTimeout(() => {
      try {
        const now = new Date();
        const dataToSave = {
<<<<<<< HEAD
          userId: user.id, // 현재 로그인한 사용자 ID 저장
=======
>>>>>>> f9cd8b55
          formData,
          selectedTags,
          tools,
          savedAt: now.toISOString()
        };
        localStorage.setItem(AUTOSAVE_KEY, JSON.stringify(dataToSave));
        setLastSavedTime(now);
        console.log('수정 중인 내용이 자동 저장되었습니다.');
      } catch (error) {
        console.error('자동 저장 실패:', error);
      }
    }, 5000);

    return () => clearTimeout(timeoutId);
<<<<<<< HEAD
  }, [formData, selectedTags, tools, isDataLoaded, mcp, user]);
=======
  }, [formData, selectedTags, tools, isDataLoaded, mcp]);
>>>>>>> f9cd8b55

  // 페이지 이탈 방지 (브라우저 닫기/새로고침)
  useEffect(() => {
    const handleBeforeUnload = (e: BeforeUnloadEvent) => {
      if (hasUnsavedChanges && !isSubmitting) {
        e.preventDefault();
        e.returnValue = '';
        return '작성 중인 내용이 있습니다. 정말 페이지를 벗어나시겠습니까?';
      }
    };

    window.addEventListener('beforeunload', handleBeforeUnload);
    return () => window.removeEventListener('beforeunload', handleBeforeUnload);
  }, [hasUnsavedChanges, isSubmitting]);

  // 페이지 이탈 방지 (뒤로가기 버튼)
  useEffect(() => {
    if (hasUnsavedChanges) {
      window.history.pushState({ page: 'edit' }, '');
    }

    const handlePopState = (e: PopStateEvent) => {
      if (hasUnsavedChanges && !isSubmitting) {
        const confirmLeave = window.confirm(
          '수정 중인 내용이 자동 저장되었습니다.\n페이지를 벗어나시겠습니까?'
        );
        
        if (!confirmLeave) {
          window.history.pushState({ page: 'edit' }, '');
        } else {
          setHasUnsavedChanges(false);
        }
      }
    };

    window.addEventListener('popstate', handlePopState);
    return () => window.removeEventListener('popstate', handlePopState);
  }, [hasUnsavedChanges, isSubmitting]);

  // 페이지 이탈 방지 (내부 링크 클릭)
  useEffect(() => {
    const handleLinkClick = (e: MouseEvent) => {
      if (!hasUnsavedChanges || isSubmitting) return;
      
      const target = e.target as HTMLElement;
      const isNavbarLink = target.closest('nav a, nav button');
      const linkElement = target.closest('a');
      
      if (isNavbarLink || (linkElement && !linkElement.closest('.edit-page-content'))) {
        e.preventDefault();
        e.stopPropagation();
        
        const confirmLeave = window.confirm(
          '수정 중인 내용이 자동 저장되었습니다.\n페이지를 벗어나시겠습니까?'
        );
        
        if (confirmLeave) {
          setHasUnsavedChanges(false);
          if (linkElement instanceof HTMLAnchorElement) {
            const href = linkElement.getAttribute('href');
            if (href) {
              setTimeout(() => router.push(href), 0);
            }
          } else if (isNavbarLink instanceof HTMLButtonElement) {
            setTimeout(() => (isNavbarLink as HTMLButtonElement).click(), 0);
          }
        }
      }
    };

    document.addEventListener('click', handleLinkClick, true);
    return () => document.removeEventListener('click', handleLinkClick, true);
  }, [hasUnsavedChanges, isSubmitting, router]);

  // 세션 만료 이벤트 리스너
  useEffect(() => {
    const handleSessionExpired = () => {
      console.log('Session expired event received, showing modal...');
      setShowSessionExpiredModal(true);
    };

    window.addEventListener('session-expired', handleSessionExpired);
    return () => window.removeEventListener('session-expired', handleSessionExpired);
  }, []);

  // 모든 태그 가져오기
  useEffect(() => {
    const fetchAllTags = async () => {
      try {
        const response = await fetch('/api/posts');
        if (response.ok) {
          const data = await response.json();
          
          // 태그 추출 및 사용 빈도 계산
          const tagCountMap: {[key: string]: number} = {};
          data.forEach((post: any) => {
            if (post.tags) {
              let tagArray: string[] = [];
              try {
                const parsed = JSON.parse(post.tags);
                tagArray = Array.isArray(parsed) ? parsed : [parsed];
              } catch {
                if (typeof post.tags === 'string') {
                  if (post.tags.startsWith('[') && post.tags.endsWith(']')) {
                    const cleanTags = post.tags.slice(1, -1);
                    tagArray = cleanTags.split(',').map((tag: string) => 
                      tag.trim().replace(/['"]/g, '')
                    ).filter((tag: string) => tag.length > 0);
                  } else {
                    tagArray = post.tags.split(',').map((tag: string) => tag.trim()).filter((tag: string) => tag.length > 0);
                  }
                }
              }
              tagArray.forEach((tag: string) => {
                tagCountMap[tag] = (tagCountMap[tag] || 0) + 1;
              });
            }
          });
          
          const sortedTags = Object.keys(tagCountMap).sort((a, b) => tagCountMap[b] - tagCountMap[a]);
          setTagCounts(tagCountMap);
          setAllTags(sortedTags);
        }
      } catch (error) {
        console.error('Error fetching tags:', error);
      }
    };

    fetchAllTags();
  }, []);

  const handleNewTagAdded = (newTag: string) => {
    // 새 태그를 allTags에 추가하고 정렬
    if (!allTags.includes(newTag)) {
      const updatedTags = [...allTags, newTag].sort();
      setAllTags(updatedTags);
    }
    
    // 새 태그의 카운트를 0으로 설정
    setTagCounts(prev => ({
      ...prev,
      [newTag]: 0
    }));
  };

  useEffect(() => {
    const fetchMCP = async () => {
      try {
        const response = await fetch(`/api/mcps/${params.id}`);
        if (response.ok) {
          const data = await response.json();
          setMcp(data);
          
          setFormData({
            name: data.name || "",
            github_link: data.github_link || "",
            description: data.description || "",
            tags: formatTagsToString(data.tags),
            protocol: data.protocol || "http",
            url: data.config?.url || "",
            config: data.config ? JSON.stringify(data.config, null, 2) : ""
          });

          // 기존 태그를 선택된 태그로 설정
          const existingTags = formatTagsToString(data.tags);
          if (existingTags) {
            const tagArray = existingTags.split(',').map((tag: string) => tag.trim()).filter((tag: string) => tag.length > 0);
            setSelectedTags(tagArray);
          }
          
          setTools(data.tools || []);
        } else {
          setError("MCP server not found");
        }
      } catch (error) {
        setError("Failed to fetch MCP server");
      } finally {
        setIsLoading(false);
        setIsDataLoaded(true); // 데이터 로드 완료 플래그
      }
    };

    if (params.id) {
      fetchMCP();
    }
  }, [params.id]);

  const handleInputChange = (field: string, value: string) => {
    setFormData(prev => ({
      ...prev,
      [field]: value
    }));
    
    if (validationErrors[field]) {
      setValidationErrors(prev => ({
        ...prev,
        [field]: ""
      }));
    }
  };

  const handleAddTool = () => {
    setToolForm({
      name: "",
      description: "",
      parameters: []
    });
    setShowAddTool(true);
    setEditingToolIndex(null);
  };

  const handleEditTool = (index: number) => {
    const tool = tools[index];
    setToolForm({
      name: tool.name,
      description: tool.description,
      parameters: [...tool.parameters]
    });
    setShowAddTool(true);
    setEditingToolIndex(index);
  };

  const handleSaveTool = () => {
    if (!toolForm.name.trim() || !toolForm.description.trim()) {
      alert('Tool name과 description은 필수입니다.');
      return;
    }

    const newTool: MCPServerTool = {
      name: toolForm.name.trim(),
      description: toolForm.description.trim(),
      parameters: toolForm.parameters
    };

    if (editingToolIndex !== null) {
      const updatedTools = [...tools];
      updatedTools[editingToolIndex] = newTool;
      setTools(updatedTools);
    } else {
      setTools([...tools, newTool]);
    }

    setShowAddTool(false);
    setEditingToolIndex(null);
    setToolForm({
      name: "",
      description: "",
      parameters: []
    });
  };

  const handleDeleteTool = (index: number) => {
    if (window.confirm('이 tool을 삭제하시겠습니까?')) {
      const updatedTools = tools.filter((_, i) => i !== index);
      setTools(updatedTools);
    }
  };

  const handleAddParameter = () => {
    if (!parameterForm.name.trim()) {
      alert('Parameter name은 필수입니다.');
      return;
    }

    const newParameter: MCPServerProperty = {
      name: parameterForm.name.trim(),
      description: parameterForm.description.trim(),
      type: parameterForm.type,
      required: parameterForm.required
    };

    setToolForm(prev => ({
      ...prev,
      parameters: [...prev.parameters, newParameter]
    }));

    setParameterForm({
      name: "",
      description: "",
      type: "",
      required: false
    });
    setShowAddParameter(false);
  };

  const handleDeleteParameter = (index: number) => {
    setToolForm(prev => ({
      ...prev,
      parameters: prev.parameters.filter((_, i) => i !== index)
    }));
  };

  const handleEditParameter = (index: number) => {
    const param = toolForm.parameters[index];
    setParameterForm({
      name: param.name,
      description: param.description || "",
      type: param.type || "",
      required: param.required
    });
    setEditingParameterIndex(index);
    setShowAddParameter(true);
  };

  const handleUpdateParameter = () => {
    if (!parameterForm.name.trim()) {
      alert('Parameter name은 필수입니다.');
      return;
    }

    if (editingParameterIndex !== null) {
      const updatedParameters = [...toolForm.parameters];
      updatedParameters[editingParameterIndex] = {
        name: parameterForm.name.trim(),
        description: parameterForm.description.trim(),
        type: parameterForm.type,
        required: parameterForm.required
      };
      
      setToolForm(prev => ({
        ...prev,
        parameters: updatedParameters
      }));
    }

    setParameterForm({
      name: "",
      description: "",
      type: "",
      required: false
    });
    setShowAddParameter(false);
    setEditingParameterIndex(null);
  };

  const validateForm = () => {
    const errors: {[key: string]: string} = {};
    
    
    if (!formData.description.trim()) {
      errors.description = "Description은 필수입니다.";
    }
    
    if (!formData.protocol.trim()) {
      errors.protocol = "Protocol은 필수입니다.";
    }
    
    if (formData.url.trim() && formData.protocol !== ProtocolType.STDIO) {
      try {
        new URL(formData.url);
      } catch {
        errors.url = "유효한 URL을 입력해주세요.";
      }
    }
    
    setValidationErrors(errors);
    return Object.keys(errors).length === 0;
  };

  const handleSubmit = async (e: React.FormEvent) => {
    e.preventDefault();
    setError("");
    
    if (!validateForm()) {
      return;
    }
    
    setIsSubmitting(true);

    try {
      let config = {};
      if (formData.config.trim()) {
        try {
          config = JSON.parse(formData.config);
        } catch (error) {
          throw new Error('Server Config JSON 형식이 올바르지 않습니다.');
        }
      } else if (formData.url.trim()) {
        config = { url: formData.url.trim() };
      }

      const updateData = {
        description: formData.description.trim(),
        protocol: formData.protocol.trim(),
        tags: selectedTags.join(', '),
        config: config,
        tools: tools
      };

      const response = await apiFetch(`/api/mcps/${params.id}`, {
        method: 'PUT',
        headers: {
          'Content-Type': 'application/json',
        },
        requiresAuth: true,
        body: JSON.stringify(updateData),
      });

      if (!response.ok) {
        const errorData = await response.json();
        throw new Error(errorData.detail || 'Failed to update MCP server');
      }

      const result = await response.json();
      
      // 수정 성공 시 자동 저장 데이터 삭제 및 플래그 해제
      localStorage.removeItem(AUTOSAVE_KEY);
      sessionStorage.removeItem(`hasAskedRestore_${params.id}`);
      setHasUnsavedChanges(false);
      console.log('수정 완료. 자동 저장 데이터를 삭제했습니다.');
      
      setShowSuccessModal(true);
    } catch (err) {
      // 세션 만료 에러인 경우 모달 표시
      if (err instanceof Error && err.message === 'SESSION_EXPIRED') {
        console.log('Session expired, showing modal...');
        setShowSessionExpiredModal(true);
        return;
      }
      
      if (err instanceof Error && err.message.includes('JSON')) {
        setError('Server Config JSON 형식이 올바르지 않습니다.');
      } else {
        setError(err instanceof Error ? err.message : '알 수 없는 오류가 발생했습니다.');
      }
    } finally {
      setIsSubmitting(false);
    }
  };

  const handleSuccessModalClose = () => {
    setShowSuccessModal(false);
    router.push(`/mcp/${params.id}`);
  };

  const handleViewMCPList = () => {
    setShowSuccessModal(false);
    router.push('/');
  };

  const handleViewMyPage = () => {
    setShowSuccessModal(false);
    router.push('/mypage');
  };

  if (isLoading || (!isDataLoaded && !showSessionExpiredModal)) {
    return (
      <div className="min-h-screen flex items-center justify-center">
        <h2 className="text-xl text-gray-600">
          Loading MCP server...
        </h2>
      </div>
    );
  }

  if (error || !mcp) {
    return (
      <div className="min-h-screen flex items-center justify-center">
        <h2 className="text-xl text-red-600">
          {error || "MCP server not found"}
        </h2>
      </div>
    );
  }

  return (
    <div className="min-h-screen bg-gray-50 flex flex-col items-center edit-page-content">
      {/* Session Expired Modal */}
      {showSessionExpiredModal && (
        <div className="fixed inset-0 bg-black bg-opacity-50 flex items-center justify-center z-50">
          <div className="bg-white rounded-2xl shadow-2xl max-w-md w-full mx-4 transform transition-all">
            <div className="p-8 text-center">
              <div className="mx-auto flex items-center justify-center h-16 w-16 rounded-full bg-yellow-100 mb-6">
                <svg className="h-8 w-8 text-yellow-600" fill="none" viewBox="0 0 24 24" stroke="currentColor">
                  <path strokeLinecap="round" strokeLinejoin="round" strokeWidth={2} d="M12 9v2m0 4h.01m-6.938 4h13.856c1.54 0 2.502-1.667 1.732-3L13.732 4c-.77-1.333-2.694-1.333-3.464 0L3.34 16c-.77 1.333.192 3 1.732 3z" />
                </svg>
              </div>
              
              <h3 className="text-2xl font-bold text-gray-900 mb-4">
                Session Expired
              </h3>
              
              <div className="text-gray-600 mb-6 space-y-2">
                <p>Draft saved automatically.</p>
                <p>Log in again to continue.</p>
              </div>
              
              <button
                onClick={() => router.push('/login')}
                className="w-full bg-blue-600 text-white py-3 px-4 rounded-lg hover:bg-blue-700 focus:outline-none focus:ring-2 focus:ring-blue-500 focus:ring-offset-2 transition-colors font-medium"
              >
                OK
              </button>
            </div>
          </div>
        </div>
      )}

      {/* Success Modal */}
      {showSuccessModal && (
        <div className="fixed inset-0 bg-black bg-opacity-50 flex items-center justify-center z-50">
          <div className="bg-white rounded-2xl shadow-2xl max-w-md w-full mx-4 transform transition-all">
            <div className="p-8 text-center">
              <div className="mx-auto flex items-center justify-center h-16 w-16 rounded-full bg-green-100 mb-6">
                <CheckCircleIcon className="h-8 w-8 text-green-600" />
              </div>
              
              <h3 className="text-2xl font-bold text-gray-900 mb-4">
                MCP 서버 수정이 완료되었습니다.
              </h3>
              
              <div className="text-gray-600 mb-8 space-y-2">
                <p>수정된 내용이 반영되었으며,</p>
                <p>MCP 목록에서 확인할 수 있습니다.</p>
              </div>
              
              <div className="flex gap-3">
                <button
                  onClick={handleSuccessModalClose}
                  className="flex-1 px-4 py-3 bg-blue-600 text-white rounded-lg hover:bg-blue-700 transition-colors font-medium"
                >
                  상세 페이지 보기
                </button>
                <button
                  onClick={handleViewMCPList}
                  className="flex-1 px-4 py-3 border border-gray-300 text-gray-700 rounded-lg hover:bg-gray-50 transition-colors font-medium"
                >
                  MCP 목록 보기
                </button>
              </div>
            </div>
          </div>
        </div>
      )}

      <div className="w-full max-w-4xl p-8 bg-white shadow-lg rounded-lg my-8">
        <div className="mb-6">
          <h1 className="text-2xl font-bold text-gray-800 text-center">
            Edit MCP Server
          </h1>
          {lastSavedTime && (
            <p className="text-xs text-gray-500 text-center mt-2">
              💾 자동 저장됨: {lastSavedTime.toLocaleTimeString('ko-KR')}
            </p>
          )}
        </div>
        
        {error && (
          <div className="mb-4 p-3 bg-red-100 border border-red-400 text-red-700 rounded">
            {error}
          </div>
        )}

        <form onSubmit={handleSubmit} className="space-y-6">
          {/* Server Name */}
          <div>
            <label className="block text-sm font-medium text-gray-700 mb-2">
              Server Name
            </label>
            <input
              type="text"
              value={formData.name}
              disabled
              className="w-full px-3 py-2 border border-gray-300 rounded-md bg-gray-100 text-gray-500 cursor-not-allowed"
            />
          </div>
          
          {/* GitHub Link */}
          <div>
            <label className="block text-sm font-medium text-gray-700 mb-2">
              GitHub Link
            </label>
            <input
              type="url"
              value={formData.github_link}
              disabled
              className="w-full px-3 py-2 border border-gray-300 rounded-md bg-gray-100 text-gray-500 cursor-not-allowed"
            />
          </div>
          
          {/* Description */}
          <div>
            <label className="block text-sm font-medium text-gray-700 mb-2">
              Description *
            </label>
            <textarea
              required
              rows={4}
              value={formData.description}
              onChange={(e) => handleInputChange('description', e.target.value)}
              className={`w-full px-3 py-2 border rounded-md focus:outline-none focus:ring-2 focus:ring-blue-500 ${
                validationErrors.description ? 'border-red-500' : 'border-gray-300'
              }`}
              placeholder="MCP 서버에 대한 상세한 설명을 입력하세요"
            />
            {validationErrors.description && (
              <p className="mt-1 text-sm text-red-600">{validationErrors.description}</p>
            )}
          </div>
          

          {/* Tags */}
          <TagSelector
            selectedTags={selectedTags}
            onTagsChange={setSelectedTags}
            allTags={allTags}
            tagCounts={tagCounts}
            onNewTagAdded={handleNewTagAdded}
          />
          
          {/* Protocol */}
          <div>
            <label className="block text-sm font-medium text-gray-700 mb-2">
              Protocol *
            </label>
            <select
              required
              value={formData.protocol}
              onChange={(e) => handleInputChange('protocol', e.target.value)}
              className={`w-full px-3 py-2 border rounded-md focus:outline-none focus:ring-2 focus:ring-blue-500 ${
                validationErrors.protocol ? 'border-red-500' : 'border-gray-300'
              }`}
            >
              <option value="">Select a protocol</option>
              <option value={ProtocolType.HTTP}>HTTP</option>
              <option value={ProtocolType.HTTP_STREAM}>HTTP-Stream</option>
              <option value={ProtocolType.WEBSOCKET}>WebSocket</option>
              <option value={ProtocolType.STDIO}>STDIO</option>
            </select>
            {validationErrors.protocol && (
              <p className="mt-1 text-sm text-red-600">{validationErrors.protocol}</p>
            )}
          </div>

          {/* URL */}
          <div>
            <label className="block text-sm font-medium text-gray-700 mb-2">
              Server URL
            </label>
            <input
              type="url"
              value={formData.url}
              onChange={(e) => handleInputChange('url', e.target.value)}
              className={`w-full px-3 py-2 border rounded-md focus:outline-none focus:ring-2 focus:ring-blue-500 ${
                validationErrors.url ? 'border-red-500' : 'border-gray-300'
              }`}
              placeholder={formData.protocol === ProtocolType.STDIO ? "python stdio_test_mcp_server.py" : "http://localhost:3000"}
            />
            {validationErrors.url && (
              <p className="mt-1 text-sm text-red-600">{validationErrors.url}</p>
            )}
            <p className="mt-1 text-xs text-gray-500">
              {formData.protocol === ProtocolType.STDIO 
                ? "MCP 서버 실행 명령어를 입력하세요."
                : "MCP Server의 URL을 입력하세요."
              }
            </p>
          </div>

          {formData.protocol === ProtocolType.STDIO && (
            <div className="p-4 bg-yellow-50 border border-yellow-200 rounded-md">
              <div className="flex items-center">
                <div className="text-yellow-600 mr-2">⚠️</div>
                <div className="text-yellow-700 text-sm">
                  <p className="font-medium mb-1">STDIO 프로토콜 안내:</p>
                  <p>STDIO 프로토콜은 브라우저에서 직접 미리보기할 수 없습니다.</p>
                  <p>수동으로 tools를 추가해주세요.</p>
                </div>
              </div>
            </div>
          )}

          <div>
            <label className="block text-sm font-medium text-gray-700 mb-2">
              Server Config (JSON)
            </label>
            <textarea
              rows={6}
              value={formData.config}
              onChange={(e) => handleInputChange('config', e.target.value)}
              placeholder='{"mcpServers": {"example": {"command": "python", "args": ["server.py"]}}}'
              className="w-full px-3 py-2 border border-gray-300 rounded-md focus:outline-none focus:ring-2 focus:ring-blue-500"
            />
            <p className="mt-1 text-sm text-gray-500">
              JSON 형식으로 서버 설정을 입력하세요. 비워두면 기본 설정이 사용됩니다.
            </p>
          </div>

          <div className="border-t pt-6">
            <div className="flex items-center justify-between mb-4">
              <h2 className="text-lg font-semibold text-gray-800">
                Tools ({tools.length})
              </h2>
              <button
                type="button"
                onClick={handleAddTool}
                className="flex items-center gap-2 px-4 py-2 bg-blue-600 text-white rounded-md hover:bg-blue-700"
              >
                <PlusIcon className="h-4 w-4" />
                Add Tool
              </button>
            </div>

            {tools.length > 0 && (
              <div className="space-y-3 mb-4">
                {tools.map((tool: MCPServerTool, index: number) => (
                  <div key={index} className="border border-gray-200 rounded-lg p-4">
                    <div className="flex items-start justify-between">
                      <div className="flex-1">
                        <h3 className="font-medium text-gray-900">{tool.name}</h3>
                        <p className="text-sm text-gray-600 mt-1">{tool.description}</p>
                        {tool.parameters.length > 0 && (
                          <div className="mt-2">
                            <p className="text-xs font-medium text-gray-700 mb-1">Parameters:</p>
                            <div className="space-y-1">
                              {tool.parameters.map((param: MCPServerProperty, paramIndex: number) => (
                                <div key={paramIndex} className="text-xs text-gray-600">
                                  • {param.name} 
                                  {param.type && <span className="text-blue-600"> ({param.type})</span>}
                                  {!param.type && <span className="text-gray-400"> (no type)</span>}
                                  {param.required && <span className="text-red-600"> (required)</span>}
                                  {param.description && ` - ${param.description}`}
                                </div>
                              ))}
                            </div>
                          </div>
                        )}
                      </div>
                      <div className="flex gap-2 ml-4">
                        <button
                          type="button"
                          onClick={() => handleEditTool(index)}
                          className="p-1 text-gray-400 hover:text-blue-600"
                        >
                          <PencilIcon className="h-4 w-4" />
                        </button>
                        <button
                          type="button"
                          onClick={() => handleDeleteTool(index)}
                          className="p-1 text-gray-400 hover:text-red-600"
                        >
                          <TrashIcon className="h-4 w-4" />
                        </button>
                      </div>
                    </div>
                  </div>
                ))}
              </div>
            )}

            {showAddTool && (
              <div className="fixed inset-0 bg-black bg-opacity-50 flex items-center justify-center z-50">
                <div className="bg-white rounded-lg p-6 w-full max-w-2xl max-h-[90vh] overflow-y-auto">
                  <h3 className="text-lg font-semibold mb-4">
                    {editingToolIndex !== null ? 'Edit Tool' : 'Add New Tool'}
                  </h3>
                  
                  <div className="space-y-4">
                    <div>
                      <label className="block text-sm font-medium text-gray-700 mb-1">
                        Tool Name *
                      </label>
                      <input
                        type="text"
                        value={toolForm.name}
                        onChange={(e) => setToolForm(prev => ({ ...prev, name: e.target.value }))}
                        className="w-full px-3 py-2 border border-gray-300 rounded-md focus:outline-none focus:ring-2 focus:ring-blue-500"
                        placeholder="tool_name"
                      />
                    </div>
                    
                    <div>
                      <label className="block text-sm font-medium text-gray-700 mb-1">
                        Description *
                      </label>
                      <textarea
                        value={toolForm.description}
                        onChange={(e) => setToolForm(prev => ({ ...prev, description: e.target.value }))}
                        rows={3}
                        className="w-full px-3 py-2 border border-gray-300 rounded-md focus:outline-none focus:ring-2 focus:ring-blue-500"
                        placeholder="Tool description..."
                      />
                    </div>

                    {/* Parameters */}
                    <div>
                      <div className="flex items-center justify-between mb-2">
                        <label className="block text-sm font-medium text-gray-700">
                          Parameters
                        </label>
                        <button
                          type="button"
                          onClick={() => setShowAddParameter(true)}
                          className="text-sm text-blue-600 hover:text-blue-800"
                        >
                          + Add Parameter
                        </button>
                      </div>
                      
                      {toolForm.parameters.length > 0 && (
                        <div className="space-y-2 mb-2">
                          {toolForm.parameters.map((param: MCPServerProperty, index: number) => (
                            <div key={index} className="flex items-center gap-2 p-2 bg-gray-50 rounded">
                              <span className="text-sm font-medium">{param.name}</span>
                              {param.type && <span className="text-xs text-blue-600">({param.type})</span>}
                              {!param.type && <span className="text-xs text-gray-400">(no type)</span>}
                              {param.required && <span className="text-xs text-red-600">(required)</span>}
                              {param.description && <span className="text-xs text-gray-600">- {param.description}</span>}
                              <div className="flex gap-1 ml-auto">
                                <button
                                  type="button"
                                  onClick={() => handleEditParameter(index)}
                                  className="text-blue-600 hover:text-blue-800"
                                >
                                  <PencilIcon className="h-3 w-3" />
                                </button>
                                <button
                                  type="button"
                                  onClick={() => handleDeleteParameter(index)}
                                  className="text-red-600 hover:text-red-800"
                                >
                                  <TrashIcon className="h-3 w-3" />
                                </button>
                              </div>
                            </div>
                          ))}
                        </div>
                      )}

                      {showAddParameter && (
                        <div className="border border-gray-200 rounded-lg p-3 bg-gray-50">
                          <h4 className="text-sm font-medium text-gray-700 mb-2">
                            {editingParameterIndex !== null ? 'Edit Parameter' : 'Add Parameter'}
                          </h4>
                          <div className="grid grid-cols-1 md:grid-cols-4 gap-2 mb-2">
                            <input
                              type="text"
                              placeholder="Parameter name"
                              value={parameterForm.name}
                              onChange={(e) => setParameterForm(prev => ({ ...prev, name: e.target.value }))}
                              className="px-2 py-1 text-sm border border-gray-300 rounded"
                            />
                            <input
                              type="text"
                              placeholder="Description (optional)"
                              value={parameterForm.description}
                              onChange={(e) => setParameterForm(prev => ({ ...prev, description: e.target.value }))}
                              className="px-2 py-1 text-sm border border-gray-300 rounded"
                            />
                            <select
                              value={parameterForm.type}
                              onChange={(e) => setParameterForm(prev => ({ ...prev, type: e.target.value }))}
                              className="px-2 py-1 text-sm border border-gray-300 rounded"
                            >
                              <option value="">Select type</option>
                              <option value="string">String</option>
                              <option value="integer">Integer</option>
                              <option value="number">Number</option>
                              <option value="boolean">Boolean</option>
                              <option value="object">Object</option>
                              <option value="array">Array</option>
                              <option value="null">Null</option>
                              <option value="uri">URI</option>
                              <option value="json">JSON</option>
                              <option value="enum">Enum</option>
                              <option value="any">Any</option>
                            </select>
                            <label className="flex items-center gap-1 text-sm">
                              <input
                                type="checkbox"
                                checked={parameterForm.required}
                                onChange={(e) => setParameterForm(prev => ({ ...prev, required: e.target.checked }))}
                              />
                              Required
                            </label>
                          </div>
                          <div className="flex gap-2">
                            <button
                              type="button"
                              onClick={editingParameterIndex !== null ? handleUpdateParameter : handleAddParameter}
                              className="px-3 py-1 bg-blue-600 text-white text-sm rounded hover:bg-blue-700"
                            >
                              {editingParameterIndex !== null ? 'Update' : 'Add'}
                            </button>
                            <button
                              type="button"
                              onClick={() => {
                                setShowAddParameter(false);
                                setEditingParameterIndex(null);
                                setParameterForm({
                                  name: "",
                                  description: "",
                                  type: "",
                                  required: false
                                });
                              }}
                              className="px-3 py-1 bg-gray-500 text-white text-sm rounded hover:bg-gray-600"
                            >
                              Cancel
                            </button>
                          </div>
                        </div>
                      )}
                    </div>
                  </div>

                  <div className="flex gap-3 mt-6">
                    <button
                      type="button"
                      onClick={handleSaveTool}
                      className="px-4 py-2 bg-blue-600 text-white rounded-md hover:bg-blue-700"
                    >
                      {editingToolIndex !== null ? 'Update' : 'Add'} Tool
                    </button>
                    <button
                      type="button"
                      onClick={() => {
                        setShowAddTool(false);
                        setEditingToolIndex(null);
                        setToolForm({ name: "", description: "", parameters: [] });
                      }}
                      className="px-4 py-2 bg-gray-500 text-white rounded-md hover:bg-gray-600"
                    >
                      Cancel
                    </button>
                  </div>
                </div>
              </div>
            )}
          </div>
          
          <div className="flex justify-end gap-3">
            <button
              type="button"
              onClick={() => router.push(`/mcp/${params.id}`)}
              className="px-6 py-2 border border-gray-300 text-gray-700 rounded-md hover:bg-gray-50 transition-colors"
            >
              Cancel
            </button>
            <button
              type="submit"
              disabled={isSubmitting}
              className="px-6 py-2 bg-blue-600 text-white rounded-md hover:bg-blue-700 disabled:opacity-50 disabled:cursor-not-allowed"
            >
              {isSubmitting ? "Updating..." : "Update Server"}
            </button>
          </div>
        </form>
      </div>
    </div>
  );
}<|MERGE_RESOLUTION|>--- conflicted
+++ resolved
@@ -11,11 +11,7 @@
 export default function EditMCPServerPage() {
   const params = useParams();
   const router = useRouter();
-<<<<<<< HEAD
   const { token, isAuthenticated, user } = useAuth();
-=======
-  const { token, isAuthenticated } = useAuth();
->>>>>>> f9cd8b55
   const AUTOSAVE_KEY = `mcp_edit_autosave_${params.id}`;
   const hasRedirectedRef = useRef(false);
   
@@ -91,13 +87,8 @@
 
   // 자동 저장된 데이터 복원 (MCP 데이터 로드 후)
   useEffect(() => {
-<<<<<<< HEAD
     // MCP 데이터가 로드되지 않았거나 사용자 정보가 없으면 복원하지 않음
     if (!mcp || !isDataLoaded || !user) return;
-=======
-    // MCP 데이터가 로드되지 않았으면 복원하지 않음
-    if (!mcp || !isDataLoaded) return;
->>>>>>> f9cd8b55
     
     try {
       const hasAskedRestore = sessionStorage.getItem(`hasAskedRestore_${params.id}`);
@@ -109,14 +100,10 @@
         const now = new Date().getTime();
         const hoursSinceAutosave = (now - savedTime) / (1000 * 60 * 60);
         
-<<<<<<< HEAD
         // 24시간 이내 + 동일한 사용자가 저장한 데이터만 복원
         const isSameUser = user && parsed.userId === user.id;
         
         if (hoursSinceAutosave < 24 && isSameUser) {
-=======
-        if (hoursSinceAutosave < 24) {
->>>>>>> f9cd8b55
           if (confirm('이전에 수정하던 내용이 있습니다. 복원하시겠습니까?')) {
             setFormData(parsed.formData || formData);
             setSelectedTags(parsed.selectedTags || []);
@@ -127,13 +114,9 @@
             localStorage.removeItem(AUTOSAVE_KEY);
             sessionStorage.setItem(`hasAskedRestore_${params.id}`, 'true');
           }
-<<<<<<< HEAD
         } else if (!isSameUser || hoursSinceAutosave >= 24) {
           // 다른 사용자이거나 24시간이 지난 데이터는 삭제
           console.log('다른 사용자의 데이터이거나 만료된 데이터입니다. 삭제합니다.');
-=======
-        } else {
->>>>>>> f9cd8b55
           localStorage.removeItem(AUTOSAVE_KEY);
         }
       } else if (savedData && hasAskedRestore) {
@@ -142,42 +125,25 @@
         const savedTime = new Date(parsed.savedAt).getTime();
         const now = new Date().getTime();
         const hoursSinceAutosave = (now - savedTime) / (1000 * 60 * 60);
-<<<<<<< HEAD
         const isSameUser = user && parsed.userId === user.id;
         
         if (hoursSinceAutosave < 24 && isSameUser) {
-=======
-        
-        if (hoursSinceAutosave < 24) {
->>>>>>> f9cd8b55
           setFormData(parsed.formData || formData);
           setSelectedTags(parsed.selectedTags || []);
           setTools(parsed.tools || []);
           console.log('자동 저장된 수정 내용을 조용히 복원했습니다.');
-<<<<<<< HEAD
         } else if (!isSameUser || hoursSinceAutosave >= 24) {
           localStorage.removeItem(AUTOSAVE_KEY);
-=======
->>>>>>> f9cd8b55
-        }
       }
     } catch (error) {
       console.error('자동 저장 데이터 복원 실패:', error);
       localStorage.removeItem(AUTOSAVE_KEY);
     }
-<<<<<<< HEAD
   }, [mcp, isDataLoaded, params.id, user]); // MCP 데이터 로드 후 실행
 
   // 폼 데이터 변경 시 자동 저장
   useEffect(() => {
     if (!isDataLoaded || !mcp || !user) return; // 데이터 로드 완료 후에만 저장
-=======
-  }, [mcp, isDataLoaded, params.id]); // MCP 데이터 로드 후 실행
-
-  // 폼 데이터 변경 시 자동 저장
-  useEffect(() => {
-    if (!isDataLoaded || !mcp) return; // 데이터 로드 완료 후에만 저장
->>>>>>> f9cd8b55
     
     setHasUnsavedChanges(hasFormContent());
     
@@ -185,10 +151,7 @@
       try {
         const now = new Date();
         const dataToSave = {
-<<<<<<< HEAD
           userId: user.id, // 현재 로그인한 사용자 ID 저장
-=======
->>>>>>> f9cd8b55
           formData,
           selectedTags,
           tools,
@@ -203,11 +166,7 @@
     }, 5000);
 
     return () => clearTimeout(timeoutId);
-<<<<<<< HEAD
   }, [formData, selectedTags, tools, isDataLoaded, mcp, user]);
-=======
-  }, [formData, selectedTags, tools, isDataLoaded, mcp]);
->>>>>>> f9cd8b55
 
   // 페이지 이탈 방지 (브라우저 닫기/새로고침)
   useEffect(() => {
